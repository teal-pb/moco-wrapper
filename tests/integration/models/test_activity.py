import datetime

from moco_wrapper.util.response import JsonResponse, ListingResponse, EmptyResponse
from moco_wrapper.models.activity import ActivityRemoteService

from .. import IntegrationTest

class TestActivity(IntegrationTest):

    def get_customer(self):
        with self.recorder.use_cassette("TestActivity.get_customer"):
            customer_create = self.moco.Company.create(
                "TestActivity",
                company_type="customer"
            )

            return customer_create.data

    def get_user(self):
        with self.recorder.use_cassette("TestActivity.get_user"):
            user = self.moco.User.getlist().items[0]
            return user

    def get_project(self):
        customer = self.get_customer()
        user = self.get_user()

        with self.recorder.use_cassette("TestActivity.get_project"):
            project_create = self.moco.Project.create(
                "project created for testing activities", 
                "EUR", 
<<<<<<< HEAD
=======
                datetime.date(2020, 1, 1), 
>>>>>>> b8cb9ab1
                user.id, 
                customer.id,
                finish_date = date(2020, 1, 1), 
            )

            return project_create.data

    def get_project_task(self):
        project = self.get_project()

        with self.recorder.use_cassette("TestActivity.get_project_task"):
            project_task_create = self.moco.ProjectTask.create(
                project.id,
                "project task created for testing activities"
                )
            
            return project_task_create.data


    def get_other_user(self):
        unit = self.get_unit()
        project = self.get_project()

        with self.recorder.use_cassette("TestActivity.get_other_user"):
            user_create = self.moco.User.create(
                "Test",
                "Impersonation",
                "{}@mycompany.com".format(self.id_generator()),
                self.id_generator(),
                unit.id
            )

            project_contract_create = self.moco.ProjectContract.create(
                project.id,
                user_create.data.id
            )

            return user_create.data

    def get_unit(self):
        with self.recorder.use_cassette("TestActivity.get_unit"):
            unit = self.moco.Unit.getlist().items[0]
            return unit

    def test_create(self):
        customer = self.get_customer()
        project = self.get_project()
        task = self.get_project_task()

        with self.recorder.use_cassette("TestActivity.test_create"):
            activity_date = datetime.date(2020, 1, 1)
            hours = 3.5
            description = "activity create description"
            
            #create the activity
            activity_create = self.moco.Activity.create(
                activity_date,
                project.id,
                task.id,
                hours,
                description=description,
            )

            assert activity_create.response.status_code == 200

            assert isinstance(activity_create, JsonResponse)

            assert activity_create.data.date == activity_date.isoformat()
            assert activity_create.data.description == description
            assert activity_create.data.project.id == project.id
            assert activity_create.data.task.id == task.id
            assert activity_create.data.hours == hours
            assert activity_create.data.customer.id == customer.id
            assert activity_create.data.user.id is not None
    
    def test_create_full(self):
        customer = self.get_customer()
        project = self.get_project()
        task = self.get_project_task()

        with self.recorder.use_cassette("TestActivity.test_create_full"):
            activity_date = datetime.date(2020, 1, 1)
            hours = 3.5
            description = "activity create description"
            billable = True
            tag = "test_activity"
            remote_service = ActivityRemoteService.JIRA
            remote_id = "JIRA-123"
            remote_url = "https://jira.mycompany.com"
            
            #create the activity
            activity_create = self.moco.Activity.create(
                activity_date,
                project.id,
                task.id,
                hours,
                description=description,
                billable=billable,
                tag=tag,
                remote_service=remote_service,
                remote_id=remote_id,
                remote_url=remote_url,
            )

            assert activity_create.response.status_code == 200

            assert isinstance(activity_create, JsonResponse)

            assert activity_create.data.date == activity_date.isoformat()
            assert activity_create.data.description == description
            assert activity_create.data.project.id == project.id
            assert activity_create.data.task.id == task.id
            assert activity_create.data.hours == hours
            assert activity_create.data.billable == billable
            assert activity_create.data.tag == tag
            assert activity_create.data.remote_service == remote_service
            assert activity_create.data.remote_id == remote_id
            assert activity_create.data.remote_url == remote_url
            assert activity_create.data.customer.id == customer.id
            assert activity_create.data.user.id is not None

    def test_update(self):
        customer = self.get_customer()
        project = self.get_project()
        task = self.get_project_task()

        with self.recorder.use_cassette("TestActivity.test_update"):
            activity_date = datetime.date(2020, 1, 1)
            hours = 3.5
            description = "activity create description"
            billable = True
            tag = "test_activity"
            remote_service = ActivityRemoteService.JIRA
            remote_id = "JIRA-123"
            remote_url = "https://jira.mycompany.com"
            
            #create the activity
            activity_create = self.moco.Activity.create(
                datetime.date(2019, 12, 31), 
                project.id, 
                task.id, 
                2.3, 
                description="dummy activity, test_update"
            )
            
            #update the activity
            activity_update = self.moco.Activity.update(
                activity_create.data.id,
                activity_date=activity_date,
                project_id=project.id,
                task_id=task.id,
                hours=hours,
                description=description,
                billable=billable,
                tag=tag,
                remote_service=remote_service,
                remote_id=remote_id,
                remote_url=remote_url,
            )

            assert activity_create.response.status_code == 200
            assert activity_update.response.status_code == 200

            assert isinstance(activity_create, JsonResponse)
            assert isinstance(activity_update, JsonResponse)

            assert activity_update.data.date == activity_date.isoformat()
            assert activity_update.data.description == description
            assert activity_update.data.project.id == project.id
            assert activity_update.data.task.id == task.id
            assert activity_update.data.hours == hours
            assert activity_update.data.billable == billable
            assert activity_update.data.tag == tag
            assert activity_update.data.remote_service == remote_service
            assert activity_update.data.remote_id == remote_id
            assert activity_update.data.remote_url == remote_url
            assert activity_update.data.customer.id == customer.id
            assert activity_update.data.user.id is not None

    def test_getlist(self):
        with self.recorder.use_cassette("TestActivity.test_getlist"):
            from_date = datetime.date(1990, 1, 1)
            to_date = datetime.date(2020, 1, 1)
            activity_getlist = self.moco.Activity.getlist(from_date, to_date)
            
            assert activity_getlist.response.status_code == 200

            assert isinstance(activity_getlist, ListingResponse)

    def test_get(self):
        customer = self.get_customer()
        project = self.get_project()
        task = self.get_project_task()

        with self.recorder.use_cassette("TestActivity.test_get"):
            activity_date = datetime.date(2020, 1, 1)
            hours = 3.5
            description = "activity create description"
            billable = True
            tag = "test_activity"
            remote_service = ActivityRemoteService.JIRA
            remote_id = "JIRA-123"
            remote_url = "https://jira.mycompany.com"
    
            #create the activity
            activity_create = self.moco.Activity.create(
                activity_date,
                project.id,
                task.id,
                hours,
                description=description,
                billable=billable,
                tag=tag,
                remote_service=remote_service,
                remote_id=remote_id,
                remote_url=remote_url,
            )

            activity_get = self.moco.Activity.get(activity_create.data.id)

            assert activity_create.response.status_code == 200
            assert activity_get.response.status_code == 200

            assert isinstance(activity_create, JsonResponse)
            assert isinstance(activity_get, JsonResponse)

            assert activity_get.data.date == activity_date.isoformat()
            assert activity_get.data.description == description
            assert activity_get.data.project.id == project.id
            assert activity_get.data.task.id == task.id
            assert activity_get.data.hours == hours
            assert activity_get.data.billable == billable
            assert activity_get.data.tag == tag
            assert activity_get.data.remote_service == remote_service
            assert activity_get.data.remote_id == remote_id
            assert activity_get.data.remote_url == remote_url
            assert activity_get.data.customer.id == customer.id
            assert activity_get.data.user.id is not None

    def test_start_timer(self):
        project = self.get_project()
        task = self.get_project_task()

        with self.recorder.use_cassette("TestActivity.test_start_timer"):
            activity_create = self.moco.Activity.create(
                datetime.date(2021, 1, 1), 
                project.id, 
                task.id, 
                0.5,
                description="dummy activity, test_start_timer"
            )

            timer_start = self.moco.Activity.start_timer(activity_create.data.id)

            assert activity_create.response.status_code == 200
            assert timer_start.response.status_code == 200

            assert isinstance(timer_start, JsonResponse)


    def test_stop_timer(self):
        project = self.get_project()
        task = self.get_project_task()

        with self.recorder.use_cassette("TestActivity.test_stop_timer"):
            activity_create = self.moco.Activity.create(
                datetime.date(2021, 1, 1), 
                project.id, 
                task.id, 
                0.5,
                description="dummy activity, stop timer")

            timer_start = self.moco.Activity.start_timer(activity_create.data.id)
            timer_stop = self.moco.Activity.stop_timer(activity_create.data.id)

            assert activity_create.response.status_code == 200
            assert timer_start.response.status_code == 200
            assert timer_stop.response.status_code == 200

            assert isinstance(timer_stop, JsonResponse)

    def test_delete(self):
        project = self.get_project()
        task = self.get_project_task()

        with self.recorder.use_cassette("TestActivity.test_delete"):
            activity_create = self.moco.Activity.create(
                datetime.date(2020, 1, 1),
                project.id,
                task.id,
                0.5,
                description="dummy activity, test delete"
            )

            activity_delete = self.moco.Activity.delete(activity_create.data.id)

            assert activity_create.response.status_code == 200
            assert activity_delete.response.status_code == 204

            assert isinstance(activity_delete, EmptyResponse)            

    def test_disregard(self):
        customer = self.get_customer()
        project = self.get_project()    
        task = self.get_project_task()

        with self.recorder.use_cassette("TestActivity.test_disregard"):
            activity_create = self.moco.Activity.create(
                datetime.date(2021, 1, 1), 
                project.id, 
                task.id, 
                0.5,
                description="dummy activity, disregard (1)"
            )

            activity_create_sec = self.moco.Activity.create(
                datetime.date(2021, 1, 1), 
                project.id, 
                task.id, 
                1,
                description="dummy activity, disregard (2)"
            )
            
            disregard_ids = [activity_create.data.id, activity_create_sec.data.id]
            activity_disregard = self.moco.Activity.disregard(
                "tested disregard", 
                disregard_ids, 
                project.customer.id 
            )

            assert activity_create.response.status_code == 200
            assert activity_create_sec.response.status_code == 200
            assert activity_disregard.response.status_code == 200

    def test_create_impersonate(self):
        other_user = self.get_other_user()
        project = self.get_project()
        task = self.get_project_task()

        with self.recorder.use_cassette("TestActivity.test_create_impersonate"):

            self.moco.impersonate(other_user.id)

            activity_create = self.moco.Activity.create(
                datetime.date(2020, 1, 1),
                project.id,
                task.id,
                2,
                description="dummy description, test impersonate"
            )

            assert activity_create.response.status_code == 200
            
            assert isinstance(activity_create, JsonResponse)

            assert activity_create.data.user.id == other_user.id

            self.moco.clear_impersonation()
<|MERGE_RESOLUTION|>--- conflicted
+++ resolved
@@ -1,7 +1,6 @@
-import datetime
-
 from moco_wrapper.util.response import JsonResponse, ListingResponse, EmptyResponse
 from moco_wrapper.models.activity import ActivityRemoteService
+from datetime import date
 
 from .. import IntegrationTest
 
@@ -29,10 +28,6 @@
             project_create = self.moco.Project.create(
                 "project created for testing activities", 
                 "EUR", 
-<<<<<<< HEAD
-=======
-                datetime.date(2020, 1, 1), 
->>>>>>> b8cb9ab1
                 user.id, 
                 customer.id,
                 finish_date = date(2020, 1, 1), 
@@ -83,7 +78,7 @@
         task = self.get_project_task()
 
         with self.recorder.use_cassette("TestActivity.test_create"):
-            activity_date = datetime.date(2020, 1, 1)
+            activity_date = date(2020, 1, 1)
             hours = 3.5
             description = "activity create description"
             
@@ -114,7 +109,7 @@
         task = self.get_project_task()
 
         with self.recorder.use_cassette("TestActivity.test_create_full"):
-            activity_date = datetime.date(2020, 1, 1)
+            activity_date = date(2020, 1, 1)
             hours = 3.5
             description = "activity create description"
             billable = True
@@ -160,7 +155,7 @@
         task = self.get_project_task()
 
         with self.recorder.use_cassette("TestActivity.test_update"):
-            activity_date = datetime.date(2020, 1, 1)
+            activity_date = date(2020, 1, 1)
             hours = 3.5
             description = "activity create description"
             billable = True
@@ -171,7 +166,7 @@
             
             #create the activity
             activity_create = self.moco.Activity.create(
-                datetime.date(2019, 12, 31), 
+                date(2019, 12, 31), 
                 project.id, 
                 task.id, 
                 2.3, 
@@ -214,8 +209,8 @@
 
     def test_getlist(self):
         with self.recorder.use_cassette("TestActivity.test_getlist"):
-            from_date = datetime.date(1990, 1, 1)
-            to_date = datetime.date(2020, 1, 1)
+            from_date = date(1990, 1, 1)
+            to_date = date(2020, 1, 1)
             activity_getlist = self.moco.Activity.getlist(from_date, to_date)
             
             assert activity_getlist.response.status_code == 200
@@ -228,7 +223,7 @@
         task = self.get_project_task()
 
         with self.recorder.use_cassette("TestActivity.test_get"):
-            activity_date = datetime.date(2020, 1, 1)
+            activity_date = date(2020, 1, 1)
             hours = 3.5
             description = "activity create description"
             billable = True
@@ -278,7 +273,7 @@
 
         with self.recorder.use_cassette("TestActivity.test_start_timer"):
             activity_create = self.moco.Activity.create(
-                datetime.date(2021, 1, 1), 
+                date(2021, 1, 1), 
                 project.id, 
                 task.id, 
                 0.5,
@@ -299,7 +294,7 @@
 
         with self.recorder.use_cassette("TestActivity.test_stop_timer"):
             activity_create = self.moco.Activity.create(
-                datetime.date(2021, 1, 1), 
+                date(2021, 1, 1), 
                 project.id, 
                 task.id, 
                 0.5,
@@ -320,7 +315,7 @@
 
         with self.recorder.use_cassette("TestActivity.test_delete"):
             activity_create = self.moco.Activity.create(
-                datetime.date(2020, 1, 1),
+                date(2020, 1, 1),
                 project.id,
                 task.id,
                 0.5,
@@ -341,7 +336,7 @@
 
         with self.recorder.use_cassette("TestActivity.test_disregard"):
             activity_create = self.moco.Activity.create(
-                datetime.date(2021, 1, 1), 
+                date(2021, 1, 1), 
                 project.id, 
                 task.id, 
                 0.5,
@@ -349,7 +344,7 @@
             )
 
             activity_create_sec = self.moco.Activity.create(
-                datetime.date(2021, 1, 1), 
+                date(2021, 1, 1), 
                 project.id, 
                 task.id, 
                 1,
@@ -377,7 +372,7 @@
             self.moco.impersonate(other_user.id)
 
             activity_create = self.moco.Activity.create(
-                datetime.date(2020, 1, 1),
+                date(2020, 1, 1),
                 project.id,
                 task.id,
                 2,
