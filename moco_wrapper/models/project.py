import datetime

from moco_wrapper.models.base import MWRAPBase  
from moco_wrapper.const import API_PATH

from enum import Enum

class ProjectBillingVariant(str, Enum):
    """
    Enumeration for allowed values of the ``billing_variant`` argument of :meth:`.Project.create` and :meth:`.Project.update`.

    Example usage:

    .. code-block:: python

        from moco_wrapper.models.project import ProjectBillingVariant
        from moco_wrapper import Moco

        m = Moco()
        new_project = m.Project.create(
            ..
            billing_variant = ProjectBillingVariant.USER 
        )

    """
    PROJECT = "project"
    TASK = "task"
    USER = "user"


class Project(MWRAPBase):
    """
    Class for handling projects.
    """

    def __init__(self, moco):
        """
        Class Constructor

        :param moco: An instance of :class:`moco_wrapper.Moco`
        """
        self._moco = moco

    def create(
        self,
        name: str,
<<<<<<< HEAD
        currency: ProjectCurrency,
=======
        currency: str,
        finish_date: datetime.date,
>>>>>>> b8cb9ab1
        leader_id: int,
        customer_id: int,
        finish_date: date = None,
        identifier: str = None,
        billing_address: str = None,
        billing_variant: ProjectBillingVariant = None,
        hourly_rate: float = None,
        budget: float = None,
        labels: list = None,
        custom_properties: dict = None,
        info: str = None
        ):
<<<<<<< HEAD
        """create a new project

        :param name: name of the project
        :param currency: currency of the project (EUR) (use project.ProjectCurrency)
        :param leader_id: user id of the project leader
        :param customer_id: company id of the customer
        :param finish_date: finish date 
        :param identifier: project identifier is only mandatory if number ranges are manual
        :param billing_address: billing adress the invoices go to
        :param billing_variant: "project", "task" or "user" (default is project) (use project.ProjectBillingVariant)
        :param hourly_rate: hourly rate that will get billed 
        :param budget: budget for the project
        :param labels: array of additional labels
        :param custom_properties: custom values used by the project
        :param info: additional information
        :returns: the created project object
=======
        """
        Create a new project.

        :param name: Name of the project
        :param currency: Currency used by the project (e.g. EUR)
        :param finish_date: Finish date
        :param leader_id: User id of the project leader
        :param customer_id: Company id of the customer
        :param identifier: Project Identifier
        :param billing_address: Billing adress the invoices go to
        :param billing_variant: Billing variant used. For allowed values see :class:`.ProjectBillingVariant`.
        :param hourly_rate: Hourly rate that will get billed 
        :param budget: Budget for the project
        :param labels: Array of additional labels
        :param custom_properties: Custom values used by the project
        :param info: Additional information
        :returns: The created project object

        .. note::

            The parameter ``identifier`` is required if number ranges are manual.
>>>>>>> b8cb9ab1
        """
        data = {
            "name": name,
            "currency" : currency,
            "leader_id": leader_id,
            "customer_id": customer_id
        }

<<<<<<< HEAD
=======
    
        if isinstance(finish_date, datetime.date):
            data["finish_date"] = self.convert_date_to_iso(finish_date)
        else:
            data["finish_date"] = finish_date

>>>>>>> b8cb9ab1

        for key, value in (
            ("finish_date", finish_date),
            ("identifier", identifier),
            ("billing_address", billing_address),
            ("billing_variant", billing_variant),
            ("hourly_rate", hourly_rate),
            ("budget", budget),
            ("labels", labels),
            ("custom_properties", custom_properties),
            ("info", info)
        ):
            if value is not None:
                if key in ["finish_date"] and isinstance(value, date):
                    data[key] = value.isoformat()
                else:
                    data[key] = value
                
        return self._moco.post(API_PATH["project_create"], data=data)

    def update(
        self,
        id: int,
        name: str = None,
<<<<<<< HEAD
=======
        finish_date: datetime.date = None,
>>>>>>> b8cb9ab1
        leader_id: int = None,
        customer_id: int = None,
        finish_date: date = None,
        identifier: str = None,
        billing_address: str = None,
        billing_variant: ProjectBillingVariant = None,
        hourly_rate: float = None,
        budget: float = None,
        labels: list = None,
        custom_properties: dict = None,
        info: str = None
        ):
<<<<<<< HEAD
        """updates an existing project

        :param id: id of the project to update
        :param name: name of the project
        :param leader_id: user id of the project leader
        :param customer_id: company id of the customer
        :param finish_date: finish date formatted YYYY-MM-DD
        :param identifier: only mandatory if number ranges are manual
        :param billing_address: adress the invoices go to
        :param billing_variant: project, task or user (default is project)
        :param hourly_rate: hourly rate that will get billed 
        :param budget: budget for the project
        :param labels: array of additional labels
        :param custom_properties: custom values used by the project
        :param info: additional information
        :returns: the updated project object
=======
        """
        Update an existing project.

        :param id: Id of the project to update
        :param name: Name of the project
        :param finish_date: Finish date
        :param leader_id: User id of the project leader
        :param customer_id: Company id of the customer
        :param identifier: Project Identifier
        :param billing_address: Address the invoices go to
        :param billing_variant: Billing variant used. For allowed values see :class:`.ProjectBillingVariant`.
        :param hourly_rate: Hourly rate that will get billed 
        :param budget: Budget for the project
        :param labels: Array of additional labels
        :param custom_properties: Custom values used by the project
        :param info: Additional information
        :returns: The updated project object
>>>>>>> b8cb9ab1
        """

        data = {}
        for key, value in (
            ("name", name),
            ("leader_id", leader_id),
            ("customer_id", customer_id),
            ("finish_date", finish_date),
            ("identifier", identifier),
            ("billing_address", billing_address),
            ("billing_variant", billing_variant),
            ("hourly_rate", hourly_rate),
            ("budget", budget),
            ("labels", labels),
            ("custom_properties", custom_properties),
            ("info", info)
        ):
            if value is not None:
<<<<<<< HEAD
                if key in ["finish_date"] and isinstance(value, date):
                    data[key] = value.isoformat()
=======
                if key == "finish_date" and isinstance(value, datetime.date):
                    data[key] = self.convert_date_to_iso(value)
>>>>>>> b8cb9ab1
                else:
                    data[key] = value

        return self._moco.put(API_PATH["project_update"].format(id=id), data=data)

    def get(
        self,
        id: int
        ):
        """
        Get a single project.

        :param id: Id of the project
        :returns: Project object
        """

        return self._moco.get(API_PATH["project_get"].format(id=id))

    def getlist(
        self,
        include_archived: bool = None,
        include_company: bool = None,
        leader_id: int = None,
        company_id: int = None,
        created_from: datetime.date = None,
        created_to: datetime.date = None,
        updated_from: datetime.date = None,
        updated_to: datetime.date = None,
        tags: list = None,
        identifier: str = None,
        sort_by: str = None,
        sort_order: str = 'asc',
        page: int = 1
        ):
        """
        Get a list of projects.

        :param include_archived: Include archived projects
        :param include_company: Include the complete company object or just the company id
        :param leader_id: User id of the project leader
        :param company_id: Company id the projects are assigned to
        :param created_from: Created start date 
        :param created_to: Created end date
        :param updated_from: Updated start date
        :param updated_to: Updated end date
        :param tags: Array of tags
        :param identifier: Project identifer
        :param sort_by: Field to sort the results by
        :param sort_order: asc or desc (default asc)
        :param page: Page number (default 1)
        :returns: List of project objects
        """

        params = {}
        for key, value in (
            ("include_archived", include_archived),
            ("include_company", include_company),
            ("leader_id", leader_id),
            ("company_id", company_id),
            ("created_from", created_from),
            ("created_to", created_to),
            ("updated_from", updated_from),
            ("updated_to", updated_to),
            ("tags", tags),
            ("identifier", identifier),
            ("page", page),
        ):
            if value is not None:
                if key in ["created_from", "created_to", "updated_from", "updated_to" ] and isinstance(value, datetime.date):
                    params[key] = self.convert_date_to_iso(value)
                else:
                    params[key] = value

        #add sort order if set
        if sort_by is not None:
            params["sort_by"] = "{} {}".format(sort_by, sort_order)


        return self._moco.get(API_PATH["project_getlist"], params=params)

    def assigned(
        self,
        active: bool = None,
        sort_by: str = None,
        sort_order: str = 'asc', 
        page: int = 1
        ):
        """
        Get list of all project currently assigned to the user.

        :param active: Show only active or inacitve projects
        :param sort_by: Sort by field
        :param sort_order: asc or desc (default asc)
        :param page: Page number (default 1)
        :returns: List of project objects
        """

        params = {}
        for key, value in (
            ("active", active),
            ("page", page),
        ):
            if value is not None:
                params[key] = value

        if sort_by is not None:
            params["sort_by"] = "{} {}".format(sort_by, sort_order)

        return self._moco.get(API_PATH["project_assigned"], params=params)

    def archive(
        self,
        id: int
        ):
        """
        Archive a project.

        :param id: Id of the project to archive
        :returns: The archived project
        """
        return self._moco.put(API_PATH["project_archive"].format(id=id))

    def unarchive(
        self,
        id: int
        ):
        """
        Unarchive a project.

        :param id: Id of the project to unarchive
        :returns: The unarchived project
        """
        return self._moco.put(API_PATH["project_unarchive"].format(id=id))

    def report(
        self,
        id: int
        ):
        """
        Retrieve a project report.

        All costs are in the accounts main currency, it might differ from the budget and billable items.

        :param id: Id of the project
        :returns: Report with the most important project business indicators
        """
        return self._moco.get(API_PATH["project_report"].format(id=id))    

    
    <|MERGE_RESOLUTION|>--- conflicted
+++ resolved
@@ -44,15 +44,10 @@
     def create(
         self,
         name: str,
-<<<<<<< HEAD
-        currency: ProjectCurrency,
-=======
         currency: str,
-        finish_date: datetime.date,
->>>>>>> b8cb9ab1
         leader_id: int,
         customer_id: int,
-        finish_date: date = None,
+        finish_date: datetime.date = None,
         identifier: str = None,
         billing_address: str = None,
         billing_variant: ProjectBillingVariant = None,
@@ -62,24 +57,6 @@
         custom_properties: dict = None,
         info: str = None
         ):
-<<<<<<< HEAD
-        """create a new project
-
-        :param name: name of the project
-        :param currency: currency of the project (EUR) (use project.ProjectCurrency)
-        :param leader_id: user id of the project leader
-        :param customer_id: company id of the customer
-        :param finish_date: finish date 
-        :param identifier: project identifier is only mandatory if number ranges are manual
-        :param billing_address: billing adress the invoices go to
-        :param billing_variant: "project", "task" or "user" (default is project) (use project.ProjectBillingVariant)
-        :param hourly_rate: hourly rate that will get billed 
-        :param budget: budget for the project
-        :param labels: array of additional labels
-        :param custom_properties: custom values used by the project
-        :param info: additional information
-        :returns: the created project object
-=======
         """
         Create a new project.
 
@@ -101,7 +78,6 @@
         .. note::
 
             The parameter ``identifier`` is required if number ranges are manual.
->>>>>>> b8cb9ab1
         """
         data = {
             "name": name,
@@ -110,15 +86,6 @@
             "customer_id": customer_id
         }
 
-<<<<<<< HEAD
-=======
-    
-        if isinstance(finish_date, datetime.date):
-            data["finish_date"] = self.convert_date_to_iso(finish_date)
-        else:
-            data["finish_date"] = finish_date
-
->>>>>>> b8cb9ab1
 
         for key, value in (
             ("finish_date", finish_date),
@@ -132,8 +99,8 @@
             ("info", info)
         ):
             if value is not None:
-                if key in ["finish_date"] and isinstance(value, date):
-                    data[key] = value.isoformat()
+                if key in ["finish_date"] and isinstance(value, datetime.date):
+                    data[key] = self.convert_date_to_iso(value)
                 else:
                     data[key] = value
                 
@@ -143,13 +110,9 @@
         self,
         id: int,
         name: str = None,
-<<<<<<< HEAD
-=======
-        finish_date: datetime.date = None,
->>>>>>> b8cb9ab1
         leader_id: int = None,
         customer_id: int = None,
-        finish_date: date = None,
+        finish_date: datetime.date = None,
         identifier: str = None,
         billing_address: str = None,
         billing_variant: ProjectBillingVariant = None,
@@ -159,24 +122,6 @@
         custom_properties: dict = None,
         info: str = None
         ):
-<<<<<<< HEAD
-        """updates an existing project
-
-        :param id: id of the project to update
-        :param name: name of the project
-        :param leader_id: user id of the project leader
-        :param customer_id: company id of the customer
-        :param finish_date: finish date formatted YYYY-MM-DD
-        :param identifier: only mandatory if number ranges are manual
-        :param billing_address: adress the invoices go to
-        :param billing_variant: project, task or user (default is project)
-        :param hourly_rate: hourly rate that will get billed 
-        :param budget: budget for the project
-        :param labels: array of additional labels
-        :param custom_properties: custom values used by the project
-        :param info: additional information
-        :returns: the updated project object
-=======
         """
         Update an existing project.
 
@@ -194,7 +139,6 @@
         :param custom_properties: Custom values used by the project
         :param info: Additional information
         :returns: The updated project object
->>>>>>> b8cb9ab1
         """
 
         data = {}
@@ -213,13 +157,8 @@
             ("info", info)
         ):
             if value is not None:
-<<<<<<< HEAD
-                if key in ["finish_date"] and isinstance(value, date):
-                    data[key] = value.isoformat()
-=======
-                if key == "finish_date" and isinstance(value, datetime.date):
+                if key in ["finish_date"] and isinstance(value, datetime.date):
                     data[key] = self.convert_date_to_iso(value)
->>>>>>> b8cb9ab1
                 else:
                     data[key] = value
 
